--- conflicted
+++ resolved
@@ -62,12 +62,8 @@
 
 class ArticleWriter:
 
-<<<<<<< HEAD
-    log_dir = Path("log")
-=======
     LOG_DIR = Path("log")
-    OUTPUT_DIR = Path("./")
->>>>>>> 329b20bc
+    DEFAULT_OUTPUT_DIR = Path("blogs")
 
     def __init__(self, output_dir: Optional[str] = None):
         load_dotenv()
@@ -83,23 +79,14 @@
 
         self.university_utils = UniversityUtils()
 
-<<<<<<< HEAD
-        # 设置输出目录
+        # 设置输出目录：如果指定了输出目录，使用指定的目录，否则使用默认目录
         if output_dir:
             self.output_dir = Path(output_dir)
         else:
-            self.output_dir = Path("blogs")
-
-        self.output_dir.mkdir(exist_ok=True)
-        self.log_dir.mkdir(exist_ok=True)
-=======
-        # 如果指定了输出目录，使用指定的目录，否则使用默认目录
-        if output_dir:
-            self.output_dir = Path(output_dir)
-        
+            self.output_dir = self.DEFAULT_OUTPUT_DIR
+
         self.output_dir.mkdir(exist_ok=True)
         self.LOG_DIR.mkdir(exist_ok=True)
->>>>>>> 329b20bc
 
         self.article_writer: Optional[Agent] = None
         self.blog_formatter: Optional[Agent] = None
@@ -594,13 +581,8 @@
     group.add_argument('-b', '--batch', help='批量处理模式：处理指定文件夹中的所有markdown文件')
     group.add_argument('-c', '--compare', nargs='+', help='对比分析模式：处理指定的多个markdown文件并生成综合性文章（最多5个文件）')
     group.add_argument('-e', '--expand', help='材料扩展模式：基于指定的markdown文件和扩展方向生成文章')
-<<<<<<< HEAD
     parser.add_argument('-p', '--prompt', help='扩展写作方向（仅在材料扩展模式下使用）')
-    parser.add_argument('-o', '--output', help='输出目录路径（可选，默认为"blogs"目录）')
-=======
-    parser.add_argument('--prompt', help='扩展写作方向（仅在材料扩展模式下使用）')
-    parser.add_argument('-o', '--output', help='指定输出目录（默认为当前目录）')
->>>>>>> 329b20bc
+    parser.add_argument('-o', '--output', help='指定输出目录（默认为"blogs"目录）')
     args = parser.parse_args()
 
     try:
